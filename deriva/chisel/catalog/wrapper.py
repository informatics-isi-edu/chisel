"""Wrappers for containers and model objects.
"""
from collections.abc import Iterator, Mapping, Sequence


class IteratorWrapper (Iterator):
    """Provides wrapped objects from an underlying iterator.
    """
    def __init__(self, item_wrapper, iterator):
        """Initializes the wrapped iterator.

        :param item_wrapper: wrapper to apply to objects of the mapping
        :param iterator: original iterator
        """
        self._item_wrapper = item_wrapper
        self._iterator = iterator

    def __next__(self):
        return self._item_wrapper(next(self._iterator))


class MappingWrapper (Mapping):
    """Provides wrapped objects from an underlying mapping.
    """
    def __init__(self, item_wrapper, mapping):
        """Initializes the wrapped mapping.

        :param item_wrapper: wrapper to apply to objects of the mapping
        :param mapping: original mapping
        """
        self._item_wrapper = item_wrapper
        self._mapping = mapping

    def __getitem__(self, item):
        return self._item_wrapper(self._mapping[item])

    def __iter__(self):
        return iter(self._mapping)

    def __len__(self):
        return len(self._mapping)


class SequenceWrapper (Sequence):
    """Provides wrapped objects from an underlying sequence.
    """
    def __init__(self, item_wrapper, sequence):
        """Initializes the wrapped sequence.

        :param item_wrapper: wrapper to apply to objects of the sequence
        :param sequence: original sequence
        """
        self._item_wrapper = item_wrapper
        self._sequence = sequence

    def __getitem__(self, item):
        return self._item_wrapper(self._sequence[item])

    def __len__(self):
        return len(self._sequence)


class ModelObjectWrapper (object):
    """Generic wrapper for an ermrest_model object.
    """
    def __init__(self, obj):
        """Initializes the wrapper.

        :param obj: the underlying ermrest_model object instance.
        """
        super(ModelObjectWrapper, self).__init__()
        self._wrapped_obj = obj

        # patch this wrapper object with attributes from the wrapped object
<<<<<<< HEAD
        for attr_name in ['acls', 'acl_bindings', 'annotations', 'clear', 'apply', 'alter', 'prejson', 'names', 'constraint_name']:
            if hasattr(obj, attr_name):
=======
        for attr_name in ['acls', 'acl_bindings', 'annotations', 'alter', 'apply', 'clear', 'drop', 'prejson', 'names']:
            if not hasattr(self, attr_name) and hasattr(obj, attr_name):
>>>>>>> 562423e3
                setattr(self, attr_name, getattr(obj, attr_name))

    @property
    def name(self):
        return self._wrapped_obj.name

    @property
    def comment(self):
        return self._wrapped_obj.comment

    @comment.setter
    def comment(self, value):
        self._wrapped_obj.comment = value<|MERGE_RESOLUTION|>--- conflicted
+++ resolved
@@ -72,13 +72,8 @@
         self._wrapped_obj = obj
 
         # patch this wrapper object with attributes from the wrapped object
-<<<<<<< HEAD
-        for attr_name in ['acls', 'acl_bindings', 'annotations', 'clear', 'apply', 'alter', 'prejson', 'names', 'constraint_name']:
-            if hasattr(obj, attr_name):
-=======
-        for attr_name in ['acls', 'acl_bindings', 'annotations', 'alter', 'apply', 'clear', 'drop', 'prejson', 'names']:
+        for attr_name in ['acls', 'acl_bindings', 'annotations', 'alter', 'apply', 'clear', 'drop', 'prejson', 'names', 'constraint_name']:
             if not hasattr(self, attr_name) and hasattr(obj, attr_name):
->>>>>>> 562423e3
                 setattr(self, attr_name, getattr(obj, attr_name))
 
     @property
